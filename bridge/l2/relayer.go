--- conflicted
+++ resolved
@@ -409,22 +409,7 @@
 
 		for {
 			select {
-<<<<<<< HEAD
-			case <-ticker.C:
-				var wg = sync.WaitGroup{}
-				wg.Add(3)
-				go r.ProcessSavedEvents(&wg)
-				go r.ProcessPendingBatches(&wg)
-				go r.ProcessCommittedBatches(&wg)
-				wg.Wait()
-			case confirmation := <-r.messageCh:
-				r.HandleConfirmation(confirmation)
-			case confirmation := <-r.rollupCh:
-				r.HandleConfirmation(confirmation)
-			case <-r.stopCh:
-=======
 			case <-ctx.Done():
->>>>>>> d9bc0842
 				return
 			case <-ticker.C:
 				f()
@@ -445,9 +430,9 @@
 				case <-ctx.Done():
 					return
 				case confirmation := <-r.messageCh:
-					r.handleConfirmation(confirmation)
+					r.HandleConfirmation(confirmation)
 				case confirmation := <-r.rollupCh:
-					r.handleConfirmation(confirmation)
+					r.HandleConfirmation(confirmation)
 				}
 			}
 		}(ctx)
