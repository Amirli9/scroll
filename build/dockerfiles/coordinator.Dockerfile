<<<<<<< HEAD
# Build scroll in a stock Go builder container
FROM scrolltech/go-rust-builder:go-1.17-rust-nightly-2022-08-23 as zkp-builder

COPY ./ /src/

RUN cd /src/common/zkp/rust && cargo build --release && cp ./target/release/libzkp.a ../lib/
RUN cp -r /src/common/zkp/lib /src/coordinator/verifier/

FROM scrolltech/go-builder:1.18 as builder

COPY --from=zkp-builder /src/ /

RUN cd /coordinator && go build -v -p 4 -o coordinator ./cmd
=======
# Download Go dependencies
FROM scrolltech/go-builder:1.18 as base

COPY go.work* ./
COPY ./bridge/go.* ./bridge/
COPY ./common/go.* ./common/
COPY ./coordinator/go.* ./coordinator/
COPY ./database/go.* ./database/
COPY ./roller/go.* ./roller/
RUN go mod download -x

# Build coordinator
FROM base as builder

COPY ./ /
RUN cd /coordinator/cmd && go build -v -p 4 -o coordinator
>>>>>>> 6a2ffd85

# Pull coordinator into a second stage deploy alpine container
FROM alpine:latest

COPY --from=builder /coordinator/coordinator /bin/

ENTRYPOINT ["coordinator"]<|MERGE_RESOLUTION|>--- conflicted
+++ resolved
@@ -1,4 +1,3 @@
-<<<<<<< HEAD
 # Build scroll in a stock Go builder container
 FROM scrolltech/go-rust-builder:go-1.17-rust-nightly-2022-08-23 as zkp-builder
 
@@ -7,12 +6,7 @@
 RUN cd /src/common/zkp/rust && cargo build --release && cp ./target/release/libzkp.a ../lib/
 RUN cp -r /src/common/zkp/lib /src/coordinator/verifier/
 
-FROM scrolltech/go-builder:1.18 as builder
 
-COPY --from=zkp-builder /src/ /
-
-RUN cd /coordinator && go build -v -p 4 -o coordinator ./cmd
-=======
 # Download Go dependencies
 FROM scrolltech/go-builder:1.18 as base
 
@@ -24,12 +18,14 @@
 COPY ./roller/go.* ./roller/
 RUN go mod download -x
 
+
 # Build coordinator
 FROM base as builder
 
-COPY ./ /
-RUN cd /coordinator/cmd && go build -v -p 4 -o coordinator
->>>>>>> 6a2ffd85
+COPY --from=zkp-builder /src/ /
+
+RUN cd /coordinator && go build -v -p 4 -o coordinator ./cmd
+
 
 # Pull coordinator into a second stage deploy alpine container
 FROM alpine:latest
