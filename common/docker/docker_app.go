--- conflicted
+++ resolved
@@ -7,6 +7,7 @@
 	"fmt"
 	"math/big"
 	"os"
+	"strings"
 	"testing"
 	"time"
 
@@ -39,7 +40,7 @@
 	L2gethImg ImgInstance
 	DBImg     ImgInstance
 
-	dbConfig *database.DBConfig
+	DBConfig *database.DBConfig
 	dbFile   string
 
 	// common time stamp.
@@ -70,6 +71,9 @@
 }
 
 func (b *DockerApp) RunDBImage(t *testing.T) {
+	if b.DBImg.IsRunning() {
+		return
+	}
 	assert.NoError(t, b.DBImg.Start())
 	var isRun bool
 	// try 5 times until the db is ready.
@@ -83,22 +87,22 @@
 
 // Free clear all running images
 func (b *DockerApp) Free() {
-	if b.L1gethImg != nil {
+	if b.L1gethImg.IsRunning() {
 		_ = b.L1gethImg.Stop()
-		b.L1gethImg = nil
-	}
-	if b.L2gethImg != nil {
+	}
+	if b.L2gethImg.IsRunning() {
 		_ = b.L2gethImg.Stop()
-		b.L2gethImg = nil
-	}
-	if b.DBImg != nil {
+	}
+	if b.DBImg.IsRunning() {
 		_ = b.DBImg.Stop()
-		b.DBImg = nil
 		_ = os.Remove(b.dbFile)
 	}
 }
 
 func (b *DockerApp) RunL1Geth(t *testing.T) {
+	if b.L1gethImg.IsRunning() {
+		return
+	}
 	assert.NoError(t, b.L1gethImg.Start())
 
 	var isRun bool
@@ -128,6 +132,9 @@
 }
 
 func (b *DockerApp) RunL2Geth(t *testing.T) {
+	if b.L2gethImg.IsRunning() {
+		return
+	}
 	assert.NoError(t, b.L2gethImg.Start())
 
 	var isRun bool
@@ -162,14 +169,40 @@
 	app := cmd.NewCmd("db_cli-test", args...)
 	defer app.WaitExit()
 
-	// Wait expect result.
-	app.ExpectWithTimeout(t, true, time.Second*3, keyword)
+	okCh := make(chan struct{}, 1)
+	app.RegistFunc(keyword, func(buf string) {
+		if strings.Contains(buf, keyword) {
+			select {
+			case okCh <- struct{}{}:
+			default:
+				return
+			}
+		}
+	})
+	defer app.UnRegistFunc(keyword)
+
+	// Start process.
 	app.RunApp(nil)
+
+	select {
+	case <-okCh:
+		return
+	case err := <-app.ErrChan:
+		assert.Fail(t, err.Error())
+	case <-time.After(time.Second * 3):
+		assert.Fail(t, fmt.Sprintf("didn't get the desired result before timeout, keyword: %s", keyword))
+	}
+}
+
+func (b *DockerApp) InitDB(t *testing.T) {
+	// Init database.
+	b.RunDBApp(t, "reset", "successful to reset")
+	b.RunDBApp(t, "migrate", "current version:")
 }
 
 func (b *DockerApp) mockDBConfig() error {
-	if b.dbConfig == nil {
-		b.dbConfig = &database.DBConfig{
+	if b.DBConfig == nil {
+		b.DBConfig = &database.DBConfig{
 			DSN:        "",
 			DriverName: "postgres",
 			MaxOpenNum: 200,
@@ -178,9 +211,9 @@
 	}
 
 	if b.DBImg != nil {
-		b.dbConfig.DSN = b.DBImg.Endpoint()
-	}
-	data, err := json.Marshal(b.dbConfig)
+		b.DBConfig.DSN = b.DBImg.Endpoint()
+	}
+	data, err := json.Marshal(b.DBConfig)
 	if err != nil {
 		return err
 	}
@@ -190,67 +223,15 @@
 
 func newTestL1Docker() ImgInstance {
 	id, _ := rand.Int(rand.Reader, big.NewInt(2000))
-<<<<<<< HEAD
 	return NewImgGeth("scroll_l1geth", "", "", 0, l1StartPort+int(id.Int64()))
-=======
-	imgL1geth := NewImgGeth("scroll_l1geth", "", "", 0, l1StartPort+int(id.Int64()))
-	assert.NoError(t, imgL1geth.Start())
-
-	// try 3 times to get chainID until is ok.
-	utils.TryTimes(10, func() bool {
-		client, _ := ethclient.Dial(imgL1geth.Endpoint())
-		if client != nil {
-			if _, err := client.ChainID(context.Background()); err == nil {
-				return true
-			}
-		}
-		return false
-	})
-
-	return imgL1geth
->>>>>>> 165c9092
 }
 
 func newTestL2Docker() ImgInstance {
 	id, _ := rand.Int(rand.Reader, big.NewInt(2000))
-<<<<<<< HEAD
 	return NewImgGeth("scroll_l2geth", "", "", 0, l2StartPort+int(id.Int64()))
-=======
-	imgL2geth := NewImgGeth("scroll_l2geth", "", "", 0, l2StartPort+int(id.Int64()))
-	assert.NoError(t, imgL2geth.Start())
-
-	// try 3 times to get chainID until is ok.
-	utils.TryTimes(10, func() bool {
-		client, _ := ethclient.Dial(imgL2geth.Endpoint())
-		if client != nil {
-			if _, err := client.ChainID(context.Background()); err == nil {
-				return true
-			}
-		}
-		return false
-	})
-
-	return imgL2geth
->>>>>>> 165c9092
 }
 
 func newTestDBDocker(driverName string) ImgInstance {
 	id, _ := rand.Int(rand.Reader, big.NewInt(2000))
-<<<<<<< HEAD
 	return NewImgDB(driverName, "123456", "test_db", dbStartPort+int(id.Int64()))
-=======
-	imgDB := NewImgDB(driverName, "123456", "test_db", dbStartPort+int(id.Int64()))
-	assert.NoError(t, imgDB.Start())
-
-	// try 5 times until the db is ready.
-	utils.TryTimes(10, func() bool {
-		db, _ := sqlx.Open(driverName, imgDB.Endpoint())
-		if db != nil {
-			return db.Ping() == nil
-		}
-		return false
-	})
-
-	return imgDB
->>>>>>> 165c9092
 }