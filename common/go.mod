--- conflicted
+++ resolved
@@ -53,13 +53,8 @@
 	github.com/influxdata/influxdb-client-go/v2 v2.4.0 // indirect
 	github.com/influxdata/line-protocol v0.0.0-20210311194329-9aa0e372d097 // indirect
 	github.com/jackpal/go-nat-pmp v1.0.2 // indirect
-<<<<<<< HEAD
-	github.com/julienschmidt/httprouter v1.3.0 // indirect
 	github.com/kr/pretty v0.3.1 // indirect
-	github.com/mattn/go-runewidth v0.0.9 // indirect
-=======
 	github.com/mattn/go-runewidth v0.0.14 // indirect
->>>>>>> 4549439d
 	github.com/mattn/go-sqlite3 v1.14.14 // indirect
 	github.com/mitchellh/mapstructure v1.5.0 // indirect
 	github.com/mitchellh/pointerstructure v1.2.0 // indirect
@@ -89,17 +84,6 @@
 	github.com/tyler-smith/go-bip39 v1.1.0 // indirect
 	github.com/xrash/smetrics v0.0.0-20201216005158-039620a65673 // indirect
 	github.com/yusufpapurcu/wmi v1.2.2 // indirect
-<<<<<<< HEAD
-	golang.org/x/crypto v0.8.0 // indirect
-	golang.org/x/mod v0.9.0 // indirect
-	golang.org/x/net v0.9.0 // indirect
-	golang.org/x/sync v0.1.0 // indirect
-	golang.org/x/sys v0.8.0 // indirect
-	golang.org/x/text v0.9.0 // indirect
-	golang.org/x/time v0.0.0-20220922220347-f3bd1da661af // indirect
-	golang.org/x/tools v0.7.0 // indirect
-	golang.org/x/xerrors v0.0.0-20220517211312-f3a8303e98df // indirect
-=======
 	golang.org/x/crypto v0.7.0 // indirect
 	golang.org/x/mod v0.10.0 // indirect
 	golang.org/x/net v0.9.0 // indirect
@@ -108,7 +92,6 @@
 	golang.org/x/text v0.9.0 // indirect
 	golang.org/x/time v0.1.0 // indirect
 	golang.org/x/tools v0.8.0 // indirect
->>>>>>> 4549439d
 	gopkg.in/check.v1 v1.0.0-20201130134442-10cb98267c6c // indirect
 	gopkg.in/natefinch/npipe.v2 v2.0.0-20160621034901-c1b8fa8bdcce // indirect
 	gopkg.in/urfave/cli.v1 v1.20.0 // indirect
