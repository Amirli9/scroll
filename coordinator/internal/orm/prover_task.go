package orm

import (
	"context"
	"fmt"
	"time"

	"github.com/shopspring/decimal"
	"gorm.io/gorm"

	"scroll-tech/common/types"
	"scroll-tech/common/types/message"
	"scroll-tech/common/utils"
)

// ProverTask is assigned provers info of chunk/batch proof prover task
type ProverTask struct {
	db *gorm.DB `gorm:"column:-"`

	ID   int64  `json:"id" gorm:"column:id"`
	UUID string `json:"uuid" gorm:"uuid"`

	// prover
	ProverPublicKey string `json:"prover_public_key" gorm:"column:prover_public_key"`
	ProverName      string `json:"prover_name" gorm:"column:prover_name"`
	ProverVersion   string `json:"prover_version" gorm:"column:prover_version"`

	// task
	TaskID   string `json:"task_id" gorm:"column:task_id"`
	TaskType int16  `json:"task_type" gorm:"column:task_type;default:0"`

	// status
	ProvingStatus int16           `json:"proving_status" gorm:"column:proving_status;default:0"`
	FailureType   int16           `json:"failure_type" gorm:"column:failure_type;default:0"`
	Reward        decimal.Decimal `json:"reward" gorm:"column:reward;default:0;type:decimal(78)"`
	Proof         []byte          `json:"proof" gorm:"column:proof;default:NULL"`
	AssignedAt    time.Time       `json:"assigned_at" gorm:"assigned_at"`

	// metadata
	CreatedAt time.Time      `json:"created_at" gorm:"column:created_at"`
	UpdatedAt time.Time      `json:"updated_at" gorm:"column:updated_at"`
	DeletedAt gorm.DeletedAt `json:"deleted_at" gorm:"column:deleted_at"`
}

// NewProverTask creates a new ProverTask instance.
func NewProverTask(db *gorm.DB) *ProverTask {
	return &ProverTask{db: db}
}

// TableName returns the name of the "prover_task" table.
func (*ProverTask) TableName() string {
	return "prover_task"
}

// IsProverAssigned checks if a prover with the given public key has been assigned a task.
func (o *ProverTask) IsProverAssigned(ctx context.Context, publicKey string) (bool, error) {
	db := o.db.WithContext(ctx)
	var task ProverTask
	err := db.Where("prover_public_key = ? AND proving_status = ?", publicKey, types.ProverAssigned).First(&task).Error
	if err != nil {
		if err == gorm.ErrRecordNotFound {
			return false, nil
		}
		return false, err
	}
	return true, nil
}

// GetProverTasks get prover tasks
func (o *ProverTask) GetProverTasks(ctx context.Context, fields map[string]interface{}, orderByList []string, offset, limit int) ([]ProverTask, error) {
	db := o.db.WithContext(ctx)
	db = db.Model(&ProverTask{})

	for k, v := range fields {
		db = db.Where(k, v)
	}

	for _, orderBy := range orderByList {
		db = db.Order(orderBy)
	}

	if limit != 0 {
		db = db.Limit(limit)
	}

	if offset != 0 {
		db = db.Offset(offset)
	}

	var proverTasks []ProverTask
	if err := db.Find(&proverTasks).Error; err != nil {
		return nil, err
	}
	return proverTasks, nil
}

// GetProverTasksByHashes retrieves the ProverTask records associated with the specified hashes.
// The returned prover task objects are sorted in ascending order by their ids.
func (o *ProverTask) GetProverTasksByHashes(ctx context.Context, hashes []string) ([]*ProverTask, error) {
	if len(hashes) == 0 {
		return nil, nil
	}

	db := o.db.WithContext(ctx)
	db = db.Model(&ProverTask{})
	db = db.Where("task_id IN ?", hashes)
	db = db.Order("id asc")

	var proverTasks []*ProverTask
	if err := db.Find(&proverTasks).Error; err != nil {
		return nil, fmt.Errorf("ProverTask.GetProverTasksByHashes error: %w, hashes: %v", err, hashes)
	}
	return proverTasks, nil
}

// GetProverTaskByTaskIDAndProver get prover task taskID and public key
// TODO: when prover all upgrade need DEPRECATED this function
func (o *ProverTask) GetProverTaskByTaskIDAndProver(ctx context.Context, taskID, proverPublicKey, proverVersion string) (*ProverTask, error) {
	db := o.db.WithContext(ctx)
	db = db.Model(&ProverTask{})
	db = db.Where("task_id", taskID)
	db = db.Where("prover_public_key", proverPublicKey)
	db = db.Where("prover_version", proverVersion)
	db = db.Where("proving_status", types.ProverAssigned)

	var proverTask ProverTask
	err := db.First(&proverTask).Error
	if err != nil {
		return nil, fmt.Errorf("ProverTask.GetProverTaskByTaskIDAndProver err:%w, taskID:%s, pubkey:%s, prover_version:%s", err, taskID, proverPublicKey, proverVersion)
	}
	return &proverTask, nil
}

<<<<<<< HEAD
// GetProverTaskByUUID get prover task taskID by uuid
func (o *ProverTask) GetProverTaskByUUID(ctx context.Context, uuid string) (*ProverTask, error) {
	db := o.db.WithContext(ctx)
	db = db.Model(&ProverTask{})
	db = db.Where("uuid", uuid)

	var proverTask ProverTask
	err := db.First(&proverTask).Error
	if err != nil {
		return nil, fmt.Errorf("ProverTask.GetProverTaskByUUID err:%w, uuid:%s", err, uuid)
	}
	return &proverTask, nil
=======
// GetValidOrAssignedTaskOfOtherProvers get the chunk/batch task assigned other provers
func (o *ProverTask) GetValidOrAssignedTaskOfOtherProvers(ctx context.Context, taskID, proverPublicKey string, taskType message.ProofType) ([]ProverTask, error) {
	db := o.db.WithContext(ctx)
	db = db.Model(&ProverTask{})
	db = db.Where("task_id", taskID)
	db = db.Where("task_type", int(taskType))
	db = db.Where("prover_public_key != ?", proverPublicKey)
	db = db.Where("proving_status in (?)", []int{int(types.ProverAssigned), int(types.ProverProofValid)})

	var proverTasks []ProverTask
	if err := db.Find(&proverTasks).Error; err != nil {
		return nil, fmt.Errorf("ProverTask.GetAssignedProverTask error: %w, taskID: %v", err, taskID)
	}
	return proverTasks, nil
>>>>>>> e9af5912
}

// GetProvingStatusByTaskID retrieves the proving status of a prover task
func (o *ProverTask) GetProvingStatusByTaskID(ctx context.Context, taskID string) (types.ProverProveStatus, error) {
	db := o.db.WithContext(ctx)
	db = db.Model(&ProverTask{})
	db = db.Select("proving_status")
	db = db.Where("task_id = ?", taskID)

	var proverTask ProverTask
	if err := db.Find(&proverTask).Error; err != nil {
		return types.ProverProofInvalid, fmt.Errorf("ProverTask.GetProvingStatusByTaskID error: %w, taskID: %v", err, taskID)
	}
	return types.ProverProveStatus(proverTask.ProvingStatus), nil
}

// GetTimeoutAssignedProverTasks get the timeout and assigned proving_status prover task
func (o *ProverTask) GetTimeoutAssignedProverTasks(ctx context.Context, limit int, taskType message.ProofType, timeout time.Duration) ([]ProverTask, error) {
	db := o.db.WithContext(ctx)
	db = db.Model(&ProverTask{})
	db = db.Where("proving_status", int(types.ProverAssigned))
	db = db.Where("task_type", int(taskType))
	db = db.Where("assigned_at < ?", utils.NowUTC().Add(-timeout))
	db = db.Limit(limit)

	var proverTasks []ProverTask
	err := db.Find(&proverTasks).Error
	if err != nil {
		return nil, fmt.Errorf("ProverTask.GetAssignedProverTasks error:%w", err)
	}
	return proverTasks, nil
}

// TaskTimeoutMoreThanOnce get the timeout twice task. a temp design
func (o *ProverTask) TaskTimeoutMoreThanOnce(ctx context.Context, taskID string) bool {
	db := o.db.WithContext(ctx)
	db = db.Model(&ProverTask{})
	db = db.Where("task_id", taskID)
	db = db.Where("proving_status", int(types.ProverProofInvalid))

	var count int64
	if err := db.Count(&count).Error; err != nil {
		return true
	}

	if count >= 1 {
		return true
	}

	return false
}

// InsertProverTask insert a prover Task record
func (o *ProverTask) InsertProverTask(ctx context.Context, proverTask *ProverTask, dbTX ...*gorm.DB) error {
	db := o.db.WithContext(ctx)
	if len(dbTX) > 0 && dbTX[0] != nil {
		db = dbTX[0]
	}
	db = db.Model(&ProverTask{})
	if err := db.Create(&proverTask).Error; err != nil {
		return fmt.Errorf("ProverTask.InsertProverTask error: %w, prover task: %v", err, proverTask)
	}
	return nil
}

// UpdateProverTaskProof update the prover task's proof
func (o *ProverTask) UpdateProverTaskProof(ctx context.Context, proofType message.ProofType, taskID string, pk string, proof []byte) error {
	db := o.db
	db = db.WithContext(ctx)
	db = db.Model(&ProverTask{})
	db = db.Where("task_type = ? AND task_id = ? AND prover_public_key = ?", int(proofType), taskID, pk)

	if err := db.Update("proof", proof).Error; err != nil {
		return fmt.Errorf("ProverTask.UpdateProverTaskProof error: %w, proof type: %v, taskID: %v, prover public key: %v", err, proofType.String(), taskID, pk)
	}
	return nil
}

// UpdateProverTaskProvingStatus updates the proving_status of a specific ProverTask record.
func (o *ProverTask) UpdateProverTaskProvingStatus(ctx context.Context, proofType message.ProofType, taskID string, pk string, status types.ProverProveStatus, dbTX ...*gorm.DB) error {
	db := o.db
	if len(dbTX) > 0 && dbTX[0] != nil {
		db = dbTX[0]
	}
	db = db.WithContext(ctx)
	db = db.Model(&ProverTask{})
	db = db.Where("task_type = ? AND task_id = ? AND prover_public_key = ?", int(proofType), taskID, pk)

	if err := db.Update("proving_status", status).Error; err != nil {
		return fmt.Errorf("ProverTask.UpdateProverTaskProvingStatus error: %w, proof type: %v, taskID: %v, prover public key: %v, status: %v", err, proofType.String(), taskID, pk, status.String())
	}
	return nil
}

// UpdateAllProverTaskProvingStatusOfTaskID updates all the proving_status of a specific task id.
func (o *ProverTask) UpdateAllProverTaskProvingStatusOfTaskID(ctx context.Context, proofType message.ProofType, taskID string, status types.ProverProveStatus, dbTX ...*gorm.DB) error {
	db := o.db
	if len(dbTX) > 0 && dbTX[0] != nil {
		db = dbTX[0]
	}
	db = db.WithContext(ctx)
	db = db.Model(&ProverTask{})
	db = db.Where("task_type = ? AND task_id = ?", int(proofType), taskID)

	if err := db.Update("proving_status", status).Error; err != nil {
		return fmt.Errorf("ProverTask.UpdateAllProverTaskProvingStatusOfTaskID error: %w, proof type: %v, taskID: %v, status: %v", err, proofType.String(), taskID, status.String())
	}
	return nil
}

// UpdateProverTaskFailureType update the prover task failure type
func (o *ProverTask) UpdateProverTaskFailureType(ctx context.Context, proofType message.ProofType, taskID string, pk string, failureType types.ProverTaskFailureType, dbTX ...*gorm.DB) error {
	db := o.db
	if len(dbTX) > 0 && dbTX[0] != nil {
		db = dbTX[0]
	}
	db = db.WithContext(ctx)
	db = db.Model(&ProverTask{})
	db = db.Where("task_id", taskID).Where("prover_public_key", pk).Where("task_type", int(proofType))
	if err := db.Update("failure_type", int(failureType)).Error; err != nil {
		return fmt.Errorf("ProverTask.UpdateProverTaskFailureType error: %w, proof type: %v, taskID: %v, prover public key: %v, failure type: %v", err, proofType.String(), taskID, pk, failureType.String())
	}
	return nil
}

// UpdateAllProverTaskFailureTypeOfTaskID update the prover task failure type
func (o *ProverTask) UpdateAllProverTaskFailureTypeOfTaskID(ctx context.Context, proofType message.ProofType, taskID string, failureType types.ProverTaskFailureType, dbTX ...*gorm.DB) error {
	db := o.db
	if len(dbTX) > 0 && dbTX[0] != nil {
		db = dbTX[0]
	}
	db = db.WithContext(ctx)
	db = db.Model(&ProverTask{})
	db = db.Where("task_id", taskID).Where("task_type", int(proofType))
	if err := db.Update("failure_type", int(failureType)).Error; err != nil {
		return fmt.Errorf("ProverTask.UpdateAllProverTaskFailureTypeOfTaskID error: %w, proof type: %v, taskID: %v, failure type: %v", err, proofType.String(), taskID, failureType.String())
	}
	return nil
}<|MERGE_RESOLUTION|>--- conflicted
+++ resolved
@@ -131,7 +131,6 @@
 	return &proverTask, nil
 }
 
-<<<<<<< HEAD
 // GetProverTaskByUUID get prover task taskID by uuid
 func (o *ProverTask) GetProverTaskByUUID(ctx context.Context, uuid string) (*ProverTask, error) {
 	db := o.db.WithContext(ctx)
@@ -144,7 +143,8 @@
 		return nil, fmt.Errorf("ProverTask.GetProverTaskByUUID err:%w, uuid:%s", err, uuid)
 	}
 	return &proverTask, nil
-=======
+}
+
 // GetValidOrAssignedTaskOfOtherProvers get the chunk/batch task assigned other provers
 func (o *ProverTask) GetValidOrAssignedTaskOfOtherProvers(ctx context.Context, taskID, proverPublicKey string, taskType message.ProofType) ([]ProverTask, error) {
 	db := o.db.WithContext(ctx)
@@ -159,7 +159,6 @@
 		return nil, fmt.Errorf("ProverTask.GetAssignedProverTask error: %w, taskID: %v", err, taskID)
 	}
 	return proverTasks, nil
->>>>>>> e9af5912
 }
 
 // GetProvingStatusByTaskID retrieves the proving status of a prover task
