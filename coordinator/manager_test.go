package coordinator_test

import (
	"context"
	"net/http"
	"strconv"
	"testing"
	"time"

<<<<<<< HEAD
	"github.com/ethereum/go-ethereum/crypto/secp256k1"
	"github.com/gorilla/websocket"
	"github.com/islishude/bigint"
	"github.com/scroll-tech/go-ethereum/common"
=======
	"github.com/scroll-tech/go-ethereum/crypto"
>>>>>>> b71834c0
	"github.com/stretchr/testify/assert"
	"golang.org/x/sync/errgroup"

	"scroll-tech/common/docker"
	"scroll-tech/common/message"
	"scroll-tech/common/utils"
	"scroll-tech/database"
	"scroll-tech/database/migrate"
	"scroll-tech/database/orm"

	"scroll-tech/coordinator"
	client2 "scroll-tech/coordinator/client"

	bridge_config "scroll-tech/bridge/config"

	coordinator_config "scroll-tech/coordinator/config"
)

const managerURL = "localhost:8132"
const managerPort = ":8132"

var (
	cfg           *bridge_config.Config
	dbImg         docker.ImgInstance
	rollerManager *coordinator.Manager
	handle        *http.Server
)

func setEnv(t *testing.T) error {
	var err error
	// Load config.
	cfg, err = bridge_config.NewConfig("../bridge/config.json")
	assert.NoError(t, err)

	// Create db container.
	dbImg = docker.NewTestDBDocker(t, cfg.DBConfig.DriverName)
	cfg.DBConfig.DSN = dbImg.Endpoint()

	// start roller manager
	rollerManager = setupRollerManager(t, "", cfg.DBConfig)

	// start ws service
	handle, _, err = utils.StartWSEndpoint(managerURL, rollerManager.APIs())
	assert.NoError(t, err)
	return err
}

func TestApis(t *testing.T) {
	// Set up the test environment.
	assert.True(t, assert.NoError(t, setEnv(t)), "failed to setup the test environment.")

	t.Run("TestHandshake", testHandshake)
	t.Run("TestSeveralConnections", testSeveralConnections)
	t.Run("TestIdleRollerSelection", testIdleRollerSelection)

	// Teardown
	t.Cleanup(func() {
		handle.Shutdown(context.Background())
		rollerManager.Stop()
		dbImg.Stop()
	})
}

func testHandshake(t *testing.T) {
	// Create db handler and reset db.
	l2db, err := database.NewOrmFactory(cfg.DBConfig)
	assert.NoError(t, err)
	assert.NoError(t, migrate.ResetDB(l2db.GetDB().DB))
	defer l2db.Close()

	stopCh := make(chan struct{})
	performHandshake(t, 1, "roller_test", "ws://"+managerURL, stopCh)

	assert.Equal(t, 1, rollerManager.GetNumberOfIdleRollers())

	close(stopCh)
}

func testSeveralConnections(t *testing.T) {
	// Create db handler and reset db.
	l2db, err := database.NewOrmFactory(cfg.DBConfig)
	assert.NoError(t, err)
	assert.NoError(t, migrate.ResetDB(l2db.GetDB().DB))
	defer l2db.Close()

	var (
		batch  = 100
		stopCh = make(chan struct{})
		eg     = errgroup.Group{}
	)
	for i := 0; i < batch; i++ {
		idx := i
		eg.Go(func() error {
			performHandshake(t, 1, "roller_test"+strconv.Itoa(idx), "ws://"+managerURL, stopCh)
			return nil
		})
	}
	assert.NoError(t, eg.Wait())

	// check roller's idle connections
	assert.Equal(t, batch, rollerManager.GetNumberOfIdleRollers())

	// close connection
	close(stopCh)

	var (
		tick     = time.Tick(time.Second)
		tickStop = time.Tick(time.Second * 10)
	)
	for {
		select {
		case <-tick:
			if rollerManager.GetNumberOfIdleRollers() == 0 {
				return
			}
		case <-tickStop:
			t.Error("roller connect is blocked")
			return
		}
<<<<<<< HEAD
	})

	t.Run("TestTriggerProofGenerationSession", func(t *testing.T) {
		// Create db handler and reset db.
		db, err := database.NewOrmFactory(dbConfig)
		assert.NoError(t, err)
		assert.NoError(t, migrate.ResetDB(db.GetDB().DB))

		// Test with two clients to make sure traces messages aren't duplicated
		// to rollers.
		numClients := uint8(2)
		verifierEndpoint := setupMockVerifier(t)
		defer os.RemoveAll(verifierEndpoint)

		rollerManager := setupRollerManager(t, verifierEndpoint, db)
		defer rollerManager.Stop()

		// Set up and register `numClients` clients
		conns := make([]*websocket.Conn, numClients)
		for i := 0; i < int(numClients); i++ {
			u := url.URL{Scheme: "ws", Host: managerAddr, Path: "/"}

			var conn *websocket.Conn
			conn, _, err = websocket.DefaultDialer.Dial(u.String(), nil)
			assert.NoError(t, err)
			defer conn.Close()

			performHandshake(t, conn)

			conns[i] = conn
		}

		dbTx, err := db.Beginx()
		assert.NoError(t, err)
		_, err = db.NewBatchInDBTx(dbTx, &orm.BlockInfo{Number: bigint.New(1)}, &orm.BlockInfo{Number: bigint.New(1)}, "0f", 1, 194676)
		assert.NoError(t, err)
		_, err = db.NewBatchInDBTx(dbTx, &orm.BlockInfo{Number: bigint.New(2)}, &orm.BlockInfo{Number: bigint.New(2)}, "0e", 1, 194676)
		assert.NoError(t, err)
		err = dbTx.Commit()
		assert.NoError(t, err)

		// Both rollers should now receive a `BlockTraces` message and should send something back.
		for _, c := range conns {
			mt, payload, err := c.ReadMessage()
			assert.NoError(t, err)

			assert.Equal(t, mt, websocket.BinaryMessage)

			msg := &message.Msg{}
			assert.NoError(t, json.Unmarshal(payload, msg))
			assert.Equal(t, msg.Type, message.TaskMsgType)

			traces := &message.TaskMsg{}
			assert.NoError(t, json.Unmarshal(payload, traces))
=======
	}
}
>>>>>>> b71834c0

func testIdleRollerSelection(t *testing.T) {
	// Create db handler and reset db.
	l2db, err := database.NewOrmFactory(cfg.DBConfig)
	assert.NoError(t, err)
	assert.NoError(t, migrate.ResetDB(l2db.GetDB().DB))
	defer l2db.Close()

	// create ws connections.
	batch := 20
	stopCh := make(chan struct{})
	for i := 0; i < batch; i++ {
		performHandshake(t, 0, "roller_test"+strconv.Itoa(i), "ws://"+managerURL, stopCh)
	}
	assert.Equal(t, batch, rollerManager.GetNumberOfIdleRollers())

	var ids = make([]string, 2)
	dbTx, err := l2db.Beginx()
	assert.NoError(t, err)
	for i := range ids {
		ID, err := l2db.NewBatchInDBTx(dbTx, &orm.BlockInfo{Number: uint64(i)}, &orm.BlockInfo{Number: uint64(i)}, "0f", 1, 194676)
		assert.NoError(t, err)
		ids[i] = ID
	}
	assert.NoError(t, dbTx.Commit())

	// verify proof status
	var (
		tick     = time.Tick(500 * time.Millisecond)
		tickStop = time.Tick(10 * 60 * time.Second)
	)
	for len(ids) > 0 {
		select {
		case <-tick:
			status, err := l2db.GetProvingStatusByID(ids[0])
			if err == nil && status == orm.ProvingTaskVerified {
				ids = ids[1:]
			}
<<<<<<< HEAD
		}()

		assert.Equal(t, 2, rollerManager.GetNumberOfIdleRollers())

		dbTx, err := db.Beginx()
		assert.NoError(t, err)
		_, err = db.NewBatchInDBTx(dbTx, &orm.BlockInfo{Number: bigint.New(1)}, &orm.BlockInfo{Number: bigint.New(1)}, "0f", 1, 194676)
		assert.NoError(t, err)
		err = dbTx.Commit()
		assert.NoError(t, err)

		// Sleep for a little bit, so that we can avoid prematurely fetching connections.
		// Test Second roller and check if we have all rollers busy
		time.Sleep(3 * time.Second)

		assert.Equal(t, 1, rollerManager.GetNumberOfIdleRollers())

		dbTx, err = db.Beginx()
		assert.NoError(t, err)
		_, err = db.NewBatchInDBTx(dbTx, &orm.BlockInfo{Number: bigint.New(2)}, &orm.BlockInfo{Number: bigint.New(2)}, "0e", 1, 194676)
		assert.NoError(t, err)
		err = dbTx.Commit()
		assert.NoError(t, err)

		// Sleep for a little bit, so that we can avoid prematurely fetching connections.
		// Test Second roller and check if we have all rollers busy
		time.Sleep(3 * time.Second)

		for _, c := range conns {
			c.ReadMessage()
=======
		case <-tickStop:
			t.Error("failed to check proof status")
			close(stopCh)
			return
>>>>>>> b71834c0
		}
	}
}

func setupRollerManager(t *testing.T, verifierEndpoint string, dbCfg *database.DBConfig) *coordinator.Manager {
	// Get db handler.
	db, err := database.NewOrmFactory(dbCfg)
	assert.True(t, assert.NoError(t, err), "failed to get db handler.")
	// Reset db.
	assert.NoError(t, migrate.ResetDB(db.GetDB().DB), "failed to reset db.")

	rollerManager, err := coordinator.New(context.Background(), &coordinator_config.RollerManagerConfig{
		Endpoint:          managerPort,
		RollersPerSession: 1,
		VerifierEndpoint:  verifierEndpoint,
		CollectionTime:    1,
	}, db)
	assert.NoError(t, err)
	assert.NoError(t, rollerManager.Start())

	return rollerManager
}

// performHandshake sets up a websocket client to connect to the roller manager.
func performHandshake(t *testing.T, proofTime time.Duration, name string, wsURL string, stopCh chan struct{}) {
	ctx, cancel := context.WithCancel(context.Background())
	defer cancel()

	// create a new ws connection
	client, err := client2.DialContext(ctx, wsURL)
	assert.NoError(t, err)

	// create private key
	privkey, err := crypto.GenerateKey()
	assert.NoError(t, err)

	authMsg := &message.AuthMsg{
		Identity: &message.Identity{
			Name:      name,
			Timestamp: time.Now().UnixNano(),
		},
	}
	assert.NoError(t, authMsg.Sign(privkey))

	taskCh := make(chan *message.TaskMsg, 4)
	sub, err := client.RegisterAndSubscribe(ctx, taskCh, authMsg)
	if err != nil {
		t.Error(err)
		return
	}

	go func() {
		for {
			select {
			case task := <-taskCh:
				id := task.ID
				// sleep several seconds to mock the proof process.
				if proofTime > 0 {
					<-time.After(proofTime * time.Second)
				}
				proof := &message.ProofMsg{
					ProofDetail: &message.ProofDetail{
						ID:     id,
						Status: message.StatusOk,
						Proof:  &message.AggProof{},
					},
				}
				assert.NoError(t, proof.Sign(privkey))
				ok, err := client.SubmitProof(context.Background(), proof)
				if err != nil {
					t.Error(err)
				}
				assert.Equal(t, true, ok)
			case <-stopCh:
				sub.Unsubscribe()
				return
			}
		}
	}()
}<|MERGE_RESOLUTION|>--- conflicted
+++ resolved
@@ -7,14 +7,8 @@
 	"testing"
 	"time"
 
-<<<<<<< HEAD
-	"github.com/ethereum/go-ethereum/crypto/secp256k1"
-	"github.com/gorilla/websocket"
 	"github.com/islishude/bigint"
-	"github.com/scroll-tech/go-ethereum/common"
-=======
 	"github.com/scroll-tech/go-ethereum/crypto"
->>>>>>> b71834c0
 	"github.com/stretchr/testify/assert"
 	"golang.org/x/sync/errgroup"
 
@@ -134,65 +128,8 @@
 			t.Error("roller connect is blocked")
 			return
 		}
-<<<<<<< HEAD
-	})
-
-	t.Run("TestTriggerProofGenerationSession", func(t *testing.T) {
-		// Create db handler and reset db.
-		db, err := database.NewOrmFactory(dbConfig)
-		assert.NoError(t, err)
-		assert.NoError(t, migrate.ResetDB(db.GetDB().DB))
-
-		// Test with two clients to make sure traces messages aren't duplicated
-		// to rollers.
-		numClients := uint8(2)
-		verifierEndpoint := setupMockVerifier(t)
-		defer os.RemoveAll(verifierEndpoint)
-
-		rollerManager := setupRollerManager(t, verifierEndpoint, db)
-		defer rollerManager.Stop()
-
-		// Set up and register `numClients` clients
-		conns := make([]*websocket.Conn, numClients)
-		for i := 0; i < int(numClients); i++ {
-			u := url.URL{Scheme: "ws", Host: managerAddr, Path: "/"}
-
-			var conn *websocket.Conn
-			conn, _, err = websocket.DefaultDialer.Dial(u.String(), nil)
-			assert.NoError(t, err)
-			defer conn.Close()
-
-			performHandshake(t, conn)
-
-			conns[i] = conn
-		}
-
-		dbTx, err := db.Beginx()
-		assert.NoError(t, err)
-		_, err = db.NewBatchInDBTx(dbTx, &orm.BlockInfo{Number: bigint.New(1)}, &orm.BlockInfo{Number: bigint.New(1)}, "0f", 1, 194676)
-		assert.NoError(t, err)
-		_, err = db.NewBatchInDBTx(dbTx, &orm.BlockInfo{Number: bigint.New(2)}, &orm.BlockInfo{Number: bigint.New(2)}, "0e", 1, 194676)
-		assert.NoError(t, err)
-		err = dbTx.Commit()
-		assert.NoError(t, err)
-
-		// Both rollers should now receive a `BlockTraces` message and should send something back.
-		for _, c := range conns {
-			mt, payload, err := c.ReadMessage()
-			assert.NoError(t, err)
-
-			assert.Equal(t, mt, websocket.BinaryMessage)
-
-			msg := &message.Msg{}
-			assert.NoError(t, json.Unmarshal(payload, msg))
-			assert.Equal(t, msg.Type, message.TaskMsgType)
-
-			traces := &message.TaskMsg{}
-			assert.NoError(t, json.Unmarshal(payload, traces))
-=======
-	}
-}
->>>>>>> b71834c0
+	}
+}
 
 func testIdleRollerSelection(t *testing.T) {
 	// Create db handler and reset db.
@@ -213,7 +150,7 @@
 	dbTx, err := l2db.Beginx()
 	assert.NoError(t, err)
 	for i := range ids {
-		ID, err := l2db.NewBatchInDBTx(dbTx, &orm.BlockInfo{Number: uint64(i)}, &orm.BlockInfo{Number: uint64(i)}, "0f", 1, 194676)
+		ID, err := l2db.NewBatchInDBTx(dbTx, &orm.BlockInfo{Number: bigint.NewUint(uint64(i))}, &orm.BlockInfo{Number: bigint.NewUint(uint64(i))}, "0f", 1, 194676)
 		assert.NoError(t, err)
 		ids[i] = ID
 	}
@@ -231,43 +168,10 @@
 			if err == nil && status == orm.ProvingTaskVerified {
 				ids = ids[1:]
 			}
-<<<<<<< HEAD
-		}()
-
-		assert.Equal(t, 2, rollerManager.GetNumberOfIdleRollers())
-
-		dbTx, err := db.Beginx()
-		assert.NoError(t, err)
-		_, err = db.NewBatchInDBTx(dbTx, &orm.BlockInfo{Number: bigint.New(1)}, &orm.BlockInfo{Number: bigint.New(1)}, "0f", 1, 194676)
-		assert.NoError(t, err)
-		err = dbTx.Commit()
-		assert.NoError(t, err)
-
-		// Sleep for a little bit, so that we can avoid prematurely fetching connections.
-		// Test Second roller and check if we have all rollers busy
-		time.Sleep(3 * time.Second)
-
-		assert.Equal(t, 1, rollerManager.GetNumberOfIdleRollers())
-
-		dbTx, err = db.Beginx()
-		assert.NoError(t, err)
-		_, err = db.NewBatchInDBTx(dbTx, &orm.BlockInfo{Number: bigint.New(2)}, &orm.BlockInfo{Number: bigint.New(2)}, "0e", 1, 194676)
-		assert.NoError(t, err)
-		err = dbTx.Commit()
-		assert.NoError(t, err)
-
-		// Sleep for a little bit, so that we can avoid prematurely fetching connections.
-		// Test Second roller and check if we have all rollers busy
-		time.Sleep(3 * time.Second)
-
-		for _, c := range conns {
-			c.ReadMessage()
-=======
 		case <-tickStop:
 			t.Error("failed to check proof status")
 			close(stopCh)
 			return
->>>>>>> b71834c0
 		}
 	}
 }
