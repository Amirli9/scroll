--- conflicted
+++ resolved
@@ -53,7 +53,6 @@
 	return err
 }
 
-<<<<<<< HEAD
 // GetScrollTxs get scroll txs by params.
 func (t *scrollTxOrm) GetScrollTxs(fields map[string]interface{}, args ...string) ([]*stypes.ScrollTx, error) {
 	query := "select id, tx_hash, sender, nonce, target, value, data, note from scroll_transaction where 1 = 1"
@@ -79,12 +78,8 @@
 	return txMsgs, nil
 }
 
-// GetTxByID returns tx message by message id.
-func (t *scrollTxOrm) GetTxByID(id string) (*stypes.ScrollTx, error) {
-=======
 // GetScrollTxByID returns tx message by message id.
 func (t *scrollTxOrm) GetScrollTxByID(id string) (*stypes.ScrollTx, error) {
->>>>>>> 5ec3f3c1
 	db := t.db
 	row := db.QueryRowx(db.Rebind("SELECT id, tx_hash, sender, nonce, target, value, data FROM scroll_transaction WHERE id = ?"), id)
 	txMsg := &stypes.ScrollTx{}
