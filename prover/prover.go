package prover

import (
	"context"
	"crypto/ecdsa"
	"errors"
	"fmt"
	"sort"
	"sync/atomic"
	"time"

	"github.com/scroll-tech/go-ethereum/common"
	"github.com/scroll-tech/go-ethereum/core/types"
	"github.com/scroll-tech/go-ethereum/crypto"
	"github.com/scroll-tech/go-ethereum/ethclient"
	"github.com/scroll-tech/go-ethereum/log"
	"github.com/scroll-tech/go-ethereum/rpc"

	"scroll-tech/prover/client"
	"scroll-tech/prover/config"
	"scroll-tech/prover/core"
	"scroll-tech/prover/store"
	putils "scroll-tech/prover/utils"

	"scroll-tech/common/types/message"
	"scroll-tech/common/utils"
	"scroll-tech/common/version"
)

var (
	// retry connecting to coordinator
	retryWait = time.Second * 10
)

// Prover contains websocket conn to coordinator, and task stack.
type Prover struct {
	ctx               context.Context
	cfg               *config.Config
	coordinatorClient *client.CoordinatorClient
	l2GethClient      *ethclient.Client
	stack             *store.Stack
	proverCore        *core.ProverCore

	isClosed int64
	stopChan chan struct{}

	priv *ecdsa.PrivateKey
}

// NewProver new a Prover object.
func NewProver(ctx context.Context, cfg *config.Config) (*Prover, error) {
	// load or create wallet
	priv, err := utils.LoadOrCreateKey(cfg.KeystorePath, cfg.KeystorePassword)
	if err != nil {
		return nil, err
	}

	// Get stack db handler
	stackDb, err := store.NewStack(cfg.DBPath)
	if err != nil {
		return nil, err
	}

	// Collect geth node.
	l2GethClient, err := ethclient.DialContext(ctx, cfg.L2Geth.Endpoint)
	if err != nil {
		return nil, err
	}

	// Create prover_core instance
	log.Info("init prover_core")
	newProverCore, err := core.NewProverCore(cfg.Core)
	if err != nil {
		return nil, err
	}
	log.Info("init prover_core successfully!")

<<<<<<< HEAD
	rClient, err := client.Dial(cfg.coordinatorURL)
=======
	coordinatorClient, err := client.NewCoordinatorClient(cfg.Coordinator, cfg.ProverName, priv)
>>>>>>> 2c693529
	if err != nil {
		return nil, err
	}

	return &Prover{
		ctx:               ctx,
		cfg:               cfg,
		coordinatorClient: coordinatorClient,
		l2GethClient:      l2GethClient,
		stack:             stackDb,
		proverCore:        newProverCore,
		stopChan:          make(chan struct{}),
		priv:              priv,
	}, nil
}

// Type returns prover type.
func (r *Prover) Type() message.ProofType {
	return r.cfg.Core.ProofType
}

// PublicKey translate public key to hex and return.
func (r *Prover) PublicKey() string {
	return common.Bytes2Hex(crypto.CompressPubkey(&r.priv.PublicKey))
}

// Start runs Prover.
func (r *Prover) Start() {
	log.Info("start to login to coordinator")
	if err := r.coordinatorClient.Login(r.ctx); err != nil {
		log.Crit("login to coordinator failed", "error", err)
	}
	log.Info("login to coordinator successfully!")

	go r.ProveLoop()
}

// ProveLoop keep popping the block-traces from Stack and sends it to rust-prover for loop.
func (r *Prover) ProveLoop() {
	for {
		select {
		case <-r.stopChan:
			return
		default:
			if err := r.proveAndSubmit(); err != nil {
				log.Error("prove failed", "error", err)
			}
		}
	}
}

func (r *Prover) proveAndSubmit() error {
	task, err := r.stack.Peek()
	if err != nil {
		if err != store.ErrEmpty {
			return err
		}
		// fetch new proving task.
		task, err = r.fetchTaskFromServer()
		if err != nil {
			time.Sleep(retryWait)
			return err
		}
	}

	var proofMsg *message.ProofDetail
	if task.Times <= 2 {
		// If panic times <= 2, try to proof the task.
		if err = r.stack.UpdateTimes(task, task.Times+1); err != nil {
			return err
		}

		log.Info("start to prove task", "task-type", task.Task.Type, "task-id", task.Task.ID)
		proofMsg = r.prove(task)
	} else {
		// when the prover has more than 3 times panic,
		// it will omit to prove the task, submit StatusProofError and then Delete the task.
		proofMsg = &message.ProofDetail{
			Status: message.StatusProofError,
			Error:  "zk proving panic",
			ID:     task.Task.ID,
			Type:   task.Task.Type,
		}
	}

	defer func() {
		err = r.stack.Delete(task.Task.ID)
		if err != nil {
			log.Error("prover stack pop failed!", "err", err)
		}
	}()

	return r.submitProof(proofMsg)
}

// fetchTaskFromServer fetches a new task from the server
func (r *Prover) fetchTaskFromServer() (*store.ProvingTask, error) {
	// get the latest confirmed block number
	latestBlockNumber, err := putils.GetLatestConfirmedBlockNumber(r.ctx, r.l2GethClient, rpc.SafeBlockNumber)
	if err != nil {
		return nil, fmt.Errorf("failed to fetch latest confirmed block number: %v", err)
	}

	// prepare the request
	req := &client.GetTaskRequest{
		ProverVersion: version.Version,
		ProverHeight:  latestBlockNumber,
		TaskType:      r.Type(),
	}

	// send the request
	resp, err := r.coordinatorClient.GetTask(r.ctx, req)
	if err != nil {
		return nil, err
	}

	// convert the response task to a ProvingTask
	provingTask := &store.ProvingTask{
		Task:  &resp.Data,
		Times: 0,
	}

	return provingTask, nil
}

func (r *Prover) prove(task *store.ProvingTask) (detail *message.ProofDetail) {
	detail = &message.ProofDetail{
		ID:     task.Task.ID,
		Type:   task.Task.Type,
		Status: message.StatusOk,
	}

	switch r.Type() {
	case message.ProofTypeChunk:
		proof, err := r.proveChunk(task)
		if err != nil {
			log.Error("prove chunk failed!", "task-id", task.Task.ID, "err", err)
			detail.Status = message.StatusProofError
			detail.Error = err.Error()
			return
		}
		detail.ChunkProof = proof
		log.Info("prove chunk successfully!", "task-id", task.Task.ID)
		return

	case message.ProofTypeBatch:
		proof, err := r.proveBatch(task)
		if err != nil {
			log.Error("prove batch failed!", "task-id", task.Task.ID, "err", err)
			detail.Status = message.StatusProofError
			detail.Error = err.Error()
			return
		}
		detail.BatchProof = proof
		log.Info("prove batch successfully!", "task-id", task.Task.ID)
		return

	default:
		log.Error("invalid task type", "task-id", task.Task.ID, "task-type", task.Task.Type)
		return
	}
}

func (r *Prover) proveChunk(task *store.ProvingTask) (*message.ChunkProof, error) {
	if task.Task.ChunkTaskDetail == nil {
		return nil, errors.New("ChunkTaskDetail is empty")
	}
	traces, err := r.getSortedTracesByHashes(task.Task.ChunkTaskDetail.BlockHashes)
	if err != nil {
		return nil, errors.New("get traces from eth node failed")
	}
	return r.proverCore.ProveChunk(task.Task.ID, traces)
}

func (r *Prover) proveBatch(task *store.ProvingTask) (*message.BatchProof, error) {
	if task.Task.BatchTaskDetail == nil {
		return nil, errors.New("BatchTaskDetail is empty")
	}
	return r.proverCore.ProveBatch(task.Task.ID, task.Task.BatchTaskDetail.ChunkInfos, task.Task.BatchTaskDetail.ChunkProofs)
}

func (r *Prover) submitProof(msg *message.ProofDetail) error {
	// prepare the submit request
	req := &client.SubmitProofRequest{
		Message: *msg,
	}

	// send the submit request
	if err := r.coordinatorClient.SubmitProof(r.ctx, req); err != nil {
		return fmt.Errorf("error submitting proof: %v", err)
	}

	log.Debug("proof submitted successfully", "task-id", msg.ID)
	return nil
}

func (r *Prover) getSortedTracesByHashes(blockHashes []common.Hash) ([]*types.BlockTrace, error) {
	if len(blockHashes) == 0 {
		return nil, fmt.Errorf("blockHashes is empty")
	}

	var traces []*types.BlockTrace
	for _, blockHash := range blockHashes {
		trace, err := r.l2GethClient.GetBlockTraceByHash(r.ctx, blockHash)
		if err != nil {
			return nil, err
		}
		traces = append(traces, trace)
	}
	// Sort BlockTraces by header number.
	sort.Slice(traces, func(i, j int) bool {
		return traces[i].Header.Number.Int64() < traces[j].Header.Number.Int64()
	})

	// Check that the block numbers are continuous
	for i := 0; i < len(traces)-1; i++ {
		if traces[i].Header.Number.Int64()+1 != traces[i+1].Header.Number.Int64() {
			return nil, fmt.Errorf("block numbers are not continuous, got %v and %v",
				traces[i].Header.Number.Int64(), traces[i+1].Header.Number.Int64())
		}
	}
	return traces, nil
}

// Stop closes the websocket connection.
func (r *Prover) Stop() {
	if atomic.LoadInt64(&r.isClosed) == 1 {
		return
	}
	atomic.StoreInt64(&r.isClosed, 1)

	close(r.stopChan)
	// Close db
	if err := r.stack.Close(); err != nil {
		log.Error("failed to close bbolt db", "error", err)
	}
}<|MERGE_RESOLUTION|>--- conflicted
+++ resolved
@@ -75,11 +75,7 @@
 	}
 	log.Info("init prover_core successfully!")
 
-<<<<<<< HEAD
-	rClient, err := client.Dial(cfg.coordinatorURL)
-=======
 	coordinatorClient, err := client.NewCoordinatorClient(cfg.Coordinator, cfg.ProverName, priv)
->>>>>>> 2c693529
 	if err != nil {
 		return nil, err
 	}
